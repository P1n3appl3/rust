//@needs-asm-support

#![allow(unused, clippy::needless_pass_by_value, clippy::collapsible_if)]
#![warn(clippy::map_entry)]

use std::arch::asm;
use std::collections::HashMap;
use std::hash::Hash;

macro_rules! m {
    ($e:expr) => {{ $e }};
}

macro_rules! insert {
    ($map:expr, $key:expr, $val:expr) => {
        $map.insert($key, $val)
    };
}

fn foo() {}

fn hash_map<K: Eq + Hash + Copy, V: Copy>(m: &mut HashMap<K, V>, m2: &mut HashMap<K, V>, k: K, k2: K, v: V, v2: V) {
    // or_insert(v)
    if !m.contains_key(&k) {
        m.insert(k, v);
    }

    // semicolon on insert, use or_insert_with(..)
    if !m.contains_key(&k) {
        if true {
            m.insert(k, v);
        } else {
            m.insert(k, v2);
        }
    }

    // semicolon on if, use or_insert_with(..)
    if !m.contains_key(&k) {
        if true {
            m.insert(k, v)
        } else {
            m.insert(k, v2)
        };
    }

    // early return, use if let
    if !m.contains_key(&k) {
        if true {
            m.insert(k, v);
        } else {
            m.insert(k, v2);
            return;
        }
    }

    // use or_insert_with(..)
    if !m.contains_key(&k) {
        foo();
        m.insert(k, v);
    }

    // semicolon on insert and match, use or_insert_with(..)
    if !m.contains_key(&k) {
        match 0 {
            1 if true => {
                m.insert(k, v);
            },
            _ => {
                m.insert(k, v2);
            },
        };
    }

    // one branch doesn't insert, use if let
    if !m.contains_key(&k) {
        match 0 {
            0 => foo(),
            _ => {
                m.insert(k, v2);
            },
        };
    }

    // use or_insert_with
    if !m.contains_key(&k) {
        foo();
        match 0 {
            0 if false => {
                m.insert(k, v);
            },
            1 => {
                foo();
                m.insert(k, v);
            },
            2 | 3 => {
                for _ in 0..2 {
                    foo();
                }
                if true {
                    m.insert(k, v);
                } else {
                    m.insert(k, v2);
                };
            },
            _ => {
                m.insert(k, v2);
            },
        }
    }

    // ok, insert in loop
    if !m.contains_key(&k) {
        for _ in 0..2 {
            m.insert(k, v);
        }
    }

    // macro_expansion test, use or_insert(..)
    if !m.contains_key(&m!(k)) {
        m.insert(m!(k), m!(v));
    }

    // ok, map used before insertion
    if !m.contains_key(&k) {
        let _ = m.len();
        m.insert(k, v);
    }

    // ok, inline asm
    if !m.contains_key(&k) {
        unsafe { asm!("nop") }
        m.insert(k, v);
    }

    // ok, different keys.
    if !m.contains_key(&k) {
        m.insert(k2, v);
    }

    // ok, different maps
    if !m.contains_key(&k) {
        m2.insert(k, v);
    }

    // ok, insert in macro
    if !m.contains_key(&k) {
        insert!(m, k, v);
    }

    // or_insert_with. Partial move of a local declared in the closure is ok.
    if !m.contains_key(&k) {
        let x = (String::new(), String::new());
        let _ = x.0;
        m.insert(k, v);
    }
}

// Issue 10331
// do not suggest a bad expansion because the compiler unrolls the first
// occurrence of the loop
pub fn issue_10331() {
    let mut m = HashMap::new();
    let mut i = 0;
    let mut x = 0;
    while !m.contains_key(&x) {
        m.insert(x, i);
        i += 1;
        x += 1;
    }
}

/// Issue 11935
/// Do not suggest using entries if the map is used inside the `insert` expression.
pub fn issue_11935() {
    let mut counts: HashMap<u64, u64> = HashMap::new();
    if !counts.contains_key(&1) {
        counts.insert(1, 1);
    } else {
        counts.insert(1, counts.get(&1).unwrap() + 1);
    }
}

<<<<<<< HEAD
=======
fn issue12489(map: &mut HashMap<u64, u64>) -> Option<()> {
    if !map.contains_key(&1) {
        let Some(1) = Some(2) else {
            return None;
        };
        map.insert(1, 42);
    }
    Some(())
}

>>>>>>> 443f459f
fn main() {}<|MERGE_RESOLUTION|>--- conflicted
+++ resolved
@@ -180,8 +180,6 @@
     }
 }
 
-<<<<<<< HEAD
-=======
 fn issue12489(map: &mut HashMap<u64, u64>) -> Option<()> {
     if !map.contains_key(&1) {
         let Some(1) = Some(2) else {
@@ -192,5 +190,4 @@
     Some(())
 }
 
->>>>>>> 443f459f
 fn main() {}