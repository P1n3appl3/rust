--- conflicted
+++ resolved
@@ -23,10 +23,6 @@
 
 /// All crates used in UI tests are listed here
 static TEST_DEPENDENCIES: &[&str] = &[
-<<<<<<< HEAD
-=======
-    "clap",
->>>>>>> 0f5a38f2
     "clippy_lints",
     "clippy_utils",
     "derive_new",
@@ -46,11 +42,6 @@
 // Test dependencies may need an `extern crate` here to ensure that they show up
 // in the depinfo file (otherwise cargo thinks they are unused)
 #[allow(unused_extern_crates)]
-<<<<<<< HEAD
-=======
-extern crate clap;
-#[allow(unused_extern_crates)]
->>>>>>> 0f5a38f2
 extern crate clippy_lints;
 #[allow(unused_extern_crates)]
 extern crate clippy_utils;
