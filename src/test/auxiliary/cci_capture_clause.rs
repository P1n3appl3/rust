// Copyright 2012 The Rust Project Developers. See the COPYRIGHT
// file at the top-level directory of this distribution and at
// http://rust-lang.org/COPYRIGHT.
//
// Licensed under the Apache License, Version 2.0 <LICENSE-APACHE or
// http://www.apache.org/licenses/LICENSE-2.0> or the MIT license
// <LICENSE-MIT or http://opensource.org/licenses/MIT>, at your
// option. This file may not be copied, modified, or distributed
// except according to those terms.

use std::task;
<<<<<<< HEAD
use std::comm::{Receiver, channel};
=======
use std::sync::mpsc::{Receiver, channel};
>>>>>>> bc83a009

pub fn foo<T:Send + Clone>(x: T) -> Receiver<T> {
    let (tx, rx) = channel();
    task::spawn(move|| {
        tx.send(x.clone());
    });
    rx
}<|MERGE_RESOLUTION|>--- conflicted
+++ resolved
@@ -9,11 +9,7 @@
 // except according to those terms.
 
 use std::task;
-<<<<<<< HEAD
-use std::comm::{Receiver, channel};
-=======
 use std::sync::mpsc::{Receiver, channel};
->>>>>>> bc83a009
 
 pub fn foo<T:Send + Clone>(x: T) -> Receiver<T> {
     let (tx, rx) = channel();
